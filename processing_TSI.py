--- conflicted
+++ resolved
@@ -13,14 +13,10 @@
     print('NCEP-GODAS climatology file, please download it first.')
     print('If you have downloaded it, move it to the current working directory.')
     print("If it is in the current directory, rename it it 'NCEP-GODAS_ocean-temp_1980-2020.nc'")
-<<<<<<< HEAD
+
 else:    
     list_dirs.remove('processing_TSI.py')
-=======
-   
-else:
     list_dirs.remove('run_TSI.py')
->>>>>>> 5a6408f9
     list_dirs.remove('NCEP-GODAS_ocean-temp_1980-2020.nc')
 
     for dir_name in list_dirs:
